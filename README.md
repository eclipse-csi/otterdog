## Build instructions

### System requirements:

* python3.10 (mandatory): install using `apt install python3`
* jsonnet (mandatory): install using `apt install jsonnet`
* jsonnet-bundler (mandatory): install using `go install -a github.com/jsonnet-bundler/jsonnet-bundler/cmd/jb@latest`
* bitwarden cli tool (optional): install using `snap install bw`
* pass cli tool (optional): install using `apt install pass`
* Installing poetry 
```console
curl -sSL https://install.python-poetry.org | python3 -
export PATH="$HOME/.local/bin:$PATH"
```

### Building Steps

* Create a virtual python environment and install necessary dependencies:
```console
$ make init
```
* Testing build
```console
./otterdog.sh -h
```

## Setup

The general configuration for supported organizations and their corresponding credentials in order
to access their GitHub settings has to be placed in a json file (default: __otterdog.json__, can be changed
with the __-c__ flag):

```json
{ 
  ...
  "organizations": [
    {
      "name": "<org name>",
      "github_id": "<github org id>",
      "credentials": {
        "provider": "<bitwarden | pass>",
        ... // provider specific data
      }
    }
  ]
  ...
}
```

## Credentials

Otterdog needs certain credentials to access information from an organization and its repositories on GitHub:

* username / password / 2FA seed 
* API token

The login / username / 2FA seed are required to access the web interface of GitHub in order to retrieve certain
settings that are not accessible via its rest / graphql API.

The GitHub api token needs to have the following scopes enabled:

* repo
* workflow
* admin:org
* admin:org_hook

The credentials can be stored in different providers (bitwarden, pass).

### Bitwarden

When using **bitwarden** to store the credentials, you need to enter a valid __item id__ as additional credential data:

```json
{ 
  ...
  "organizations": [
    {
      "name": "<org name>",
      "github_id": "<github org id>",
      "credentials": {
        "provider": "bitwarden",
        "item_id" : "<bitwarden item id>"
      }
    }
  ]
  ...
}
```

The item stored in bitwarden needs to contain the following information (a sample json output of such an item):

```json
{
  "object": "item",
  "id": "<bitwarden item id>",
  "name": "<item name>",
  "fields": [
    {
      "name": "api_token_admin",
      "value": "<github API token>"
    }
  ],
  "login": {
    "username": "<github username>",
    "password": "<github password>",
    "totp": "<github TOTP text code>"
  }
}
```

Mandatory items:

* Field with name "api_token_admin" and as value the GitHub token to access the organization
* __login.username__ of a user that can access the organization with enabled 2FA
* __login.password__ the password of that user
* __login.totp__ the TOTP text code

### Pass

When using **pass** to store the credentials, you need to enter fully qualified pass names to access the various
required credential data:

```json
{ 
  ...
  "organizations": [
    {
      "name": "<org name>",
      "github_id": "<github org id>",
      "credentials": {
        "provider": "pass",
        "api_token": "<path/to/api_token>",
        "username": "<path/to/username>",
        "password": "<path/to/password>",
        "2fa_seed": "<path/to/2fa_seed>"
      }
    }
  ]
  ...
}
```

In case your password storage dir is not located at the default location, you can
configurate that in the `defaults`:

```json
{
  "defaults": {
    "pass": {
      "password_store_dir": "path/to/storage/dir"
    }
  }
}
```
#### Caveats
* Running otterdog in a container is not needed to define password_store_dir however is needed to have already setup in your user a password store in path ```$HOME/.password-store```
* Besides, gpg private key should be stored in ```$HOME/.gnupg```

## Supported settings

### Organization Settings

| Field                                                    | Type            | Description                                               | Comment   |
|----------------------------------------------------------|-----------------|-----------------------------------------------------------|-----------|
| name                                                     | string or null  | Name of the organization                                  |           |
| billing_email                                            | string          | Billing email                                             |           |
| company                                                  | string or null  | Company name                                              |           |
| email                                                    | string or null  | Main contact point of the organization                    |           |
| twitter_username                                         | string or null  | Twitter username                                          |           |
| location                                                 | string or null  | Location                                                  |           |
| description                                              | string or null  | Description                                               |           |
| blog                                                     | string or null  | Url of the blog                                           |           |
| has_organization_projects                                | boolean         | If the organization can have projects                     |           |
| has_repository_projects                                  | boolean         | If the organization has repository projects               |           |
| default_repository_permission                            | string          | Default repository permissions                            |           |
| members_can_create_private_repositories                  | boolean         | If members can create private repos                       |           |
| members_can_create_public_repositories                   | boolean         | If members can create public repos                        |           |
| members_can_fork_private_repositories                    | boolean         | If members can fork private repos                         |           |
| web_commit_signoff_required                              | boolean         | If web commit signoff is required                         |           |
| members_can_create_pages                                 | boolean         | If members can create pages                               |           |
| members_can_create_public_pages                          | boolean         | If members can create public pages                        |           |
| dependabot_alerts_enabled_for_new_repositories           | boolean         | If dependabot alerts are enabled for new repos            |           |
| dependabot_security_updates_enabled_for_new_repositories | boolean         | If dependabot security updates are enabled for new repos  |           |
| dependency_graph_enabled_for_new_repositories            | boolean         | If dependency graph is enabled for new repos              |           |
| members_can_change_repo_visibility                       | boolean         | If members can change repo visibility                     |           |
| members_can_delete_repositories                          | boolean         | If members can delete repos                               |           |
| members_can_delete_issues                                | boolean         | If members can delete issues                              |           |
| readers_can_create_discussions                           | boolean or null | If readers can create discussions                         |           |
| members_can_create_teams                                 | boolean         | If members can create teams                               |           |
| two_factor_requirement                                   | boolean         | If two factor is required for all members                 | read-only |
| team_discussions_allowed                                 | boolean         | If team discussions are allowed                           |           |
| default_branch_name                                      | string          | The default branch name for repos                         |           |
| packages_containers_public                               | boolean         | If members can push public releases / containers          |           |
| packages_containers_internal                             | boolean         | If members can push private releases / containers         |           |
| organization_organization_projects_enabled               | boolean         | If members can create organization projects               |           |
| organization_members_can_change_project_visibility       | boolean         | If members can change visibility of organization projects |           |

### Repository Settings

| Field                           | Type           | Description                                                                         |
|---------------------------------|----------------|-------------------------------------------------------------------------------------|
| name                            | string         | Name of the repository                                                              |
| description                     | string or null | Project description                                                                 |
| homepage                        | string or null | Link to the homepage                                                                |
| private                         | boolean        | If the project is private                                                           |
| has_issues                      | boolean        | If the repo can have issues                                                         |
| has_projects                    | boolean        | If the repo can have projects                                                       |
| has_wiki                        | boolean        | If the repo has a wiki                                                              |
| default_branch                  | string         | Name of the default branch                                                          |
| allow_rebase_merge              | boolean        | If rebase merges are permitted                                                      |
| allow_merge_commit              | boolean        | If merge commits are permitted                                                      |
| allow_squash_merge              | boolean        | If squash merges are permitted                                                      |
| allow_auto_merge                | boolean        | If auto merges are permitted                                                        |
| delete_branch_on_merge          | boolean        | If branches shall automatically be deleted after a merge                            |
| allow_update_branch             | boolean        | If pull requests should suggest updates                                             |
| squash_merge_commit_title       | string         | Can be PR_TITLE or COMMIT_OR_PR_TITLE for a default squash merge commit title       |
| squash_merge_commit_message     | string         | Can be PR_BODY, COMMIT_MESSAGES, or BLANK for a default squash merge commit message |
| merge_commit_title              | string         | Can be PR_TITLE or MERGE_MESSAGE for a default merge commit title                   |
| merge_commit_message            | string         | Can be PR_BODY, PR_TITLE, or BLANK for a default merge commit message.              |
| archived                        | boolean        | If the repo is archived                                                             |
| allow_forking                   | boolean        | If the repo allows forking                                                          |
| web_commit_signoff_required     | boolean        | If the repo requires web commit signoff                                             |
| secret_scanning                 | string         | If secret scanning is "enabled" or "disabled"                                       |
| secret_scanning_push_protection | string         | If secret scanning push protection is "enabled" or "disabled"                       |
| dependabot_alerts_enabled       | boolean        | If the repo has dependabot alerts enabled                                           |
| branch_protection_rules         | array          | branch protection rules of the repo, see section below for details                  |

### Branch Protection Rules

| Field                        | Type            | Description                                                        |
|------------------------------|-----------------|--------------------------------------------------------------------|
| pattern                      | string          | Pattern to match branches                                          |
| allowsDeletions              | boolean         | If the branch can be deleted                                       |
| allowsForcePushes            | boolean         | If branch allows force pushes                                      |
| dismissesStaleReviews        | boolean         | Dismiss approved reviews automatically when a new commit is pushed |
| isAdminEnforced              | boolean         | Enforces status checks for admin                                   |
| lockAllowsFetchAndMerge      | boolean         | If the repo has dependabot alerts enabled                          |
| lockBranch                   | boolean         | If the branch is read-only                                         |
| requireLastPushApproval      | boolean         | TBD                                                                |
| requiredApprovingReviewCount | integer or null | TBD                                                                |
| requiresApprovingReviews     | boolean         | TBD                                                                |
| requiresCodeOwnerReviews     | boolean         | TBD                                                                |
| requiresCommitSignatures     | boolean         | TBD                                                                |
| requiresLinearHistory        | boolean         | TBD                                                                |
| requiresStatusChecks         | boolean         | TBD                                                                |
| requiresStrictStatusChecks   | boolean         | TBD                                                                |
| restrictsPushes              | boolean         | TBD                                                                |
| restrictsReviewDismissals    | boolean         | TBD                                                                |

## <a name="usage"></a>Usage

Run the **import** operation to retrieve the current live configuration for an organization:

```console
$ otterdog.sh import <organization>
```

The created configuration file for the organization can be found at `<data-directory>/orgs/<organization>.jsonnet`

Run the **plan** operation to highlight differences between the live configuration and the written configuration:

```console
$ otterdog.sh plan <organization>
```

Run **apply** operation to reflect the written configuration on github itself:

```console
$ otterdog.sh apply <organization>
```

# Container Runtime (Linux/MacOS)

## Requirements
* An otterdog.json already in your current directory
* (Recommended) a directory orgs


<<<<<<< HEAD
## Bulding Docker Image
* Creating a docker local image
```console
make docker_build
```
## Building a Development Docker Image
* Creating a docker development local image
=======
## Bulding Container Image
* Creating a container local image
```console
make docker_build
```
## Building a Development Container Image
* Creating a container development local image
>>>>>>> bbb7cc9f
```console
make docker_build_dev
```

## Running otterdog in a container 

### Using Bitwarden client
* Firstly you need to login and unlock your Bitwarden session by executing the command below
```console
bw login
bw unlock
```
* As result, you will get a token session. Please follow example below to make available in your terminal (Linux/MacOS)
```console
export BW_SESSION="ffdsajklloremipsumfxs000f000r0loremipsum"
```

### Using pass client
* Pass needs to be already installed as well as configured with all data needed in [otterdog.json](./otterdog.json) by executing ```pass``` in your profile

### Activating Otterdog Container Runtime
* Activate otterdog environment will create an alias ```otterdog```
```console
source scripts/bin/active-otterdog
``` 
* Checking otterdog alias
```console
otterdog -h
```
* Deactivating otterdog environment
```console
deactivate-otterdog
```

### Usage Otterdog Container Runtime
* Please follow the section [Usage](#usage)
* Please bear in mind that all command need to drop **.sh**

### Activating Development Otterdog Container Runtime
* Activating developemnt otterdog environment will create a alias ```otterdog-dev``` to run a container shell with otterdog
```console
export OTTERDOG_DEV=1; source scripts/bin/active-otterdog
otterdog-dev
``` 
* Checking otterdog environment
```console
/app/otterdog.sh -h
```
* Deactivating development otterdog runtime type ```exit``` then ```deactivate-otterdog```

### Usage Development Otterdog Container Runtime
* Please follow the section [Usage](#usage)

## Cleaning container environment
* Please use the macro below
```console
make docker_clean
```

## Known issues

### GraphQL
* branch protection rule property `blocksCreations` can not be updated via an update or create mutation, always seem to be `false`
* repo setting `secret_scanning_push_protection` seems to be only available for GitHub Enterprise billing, omitting for now<|MERGE_RESOLUTION|>--- conflicted
+++ resolved
@@ -276,15 +276,6 @@
 * (Recommended) a directory orgs
 
 
-<<<<<<< HEAD
-## Bulding Docker Image
-* Creating a docker local image
-```console
-make docker_build
-```
-## Building a Development Docker Image
-* Creating a docker development local image
-=======
 ## Bulding Container Image
 * Creating a container local image
 ```console
@@ -292,7 +283,6 @@
 ```
 ## Building a Development Container Image
 * Creating a container development local image
->>>>>>> bbb7cc9f
 ```console
 make docker_build_dev
 ```
